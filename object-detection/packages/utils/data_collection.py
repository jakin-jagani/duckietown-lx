#!/usr/bin/env python3

import os
from functools import reduce

import cv2
import numpy as np

## Important - don't remove these imports even though they seem unneeded
import pyglet
from pyglet.window import key

from agent import PurePursuitPolicy
from utils import launch_env, seed, makedirs, xminyminxmaxymax2xywfnormalized, run, train_test_split

from setup import find_all_boxes_and_classes


<<<<<<< HEAD
# constants
DATASET_DIR="/code/object-detection/assets/duckietown_object_detection_dataset"
IMAGE_SIZE = 416
# this is the percentage of simulated data that will go into the training set (as opposed to the testing set)
SIMULATED_TRAIN_SPLIT_PERCENTAGE = 0.8


class SkipException(Exception):
    pass

=======
class SkipException(Exception):
    pass


# Need to change this dataset directory if not running inside docker container... TODO fix
DATASET_DIR = "/jupyter_ws/solution/duckietown_dataset"
IMAGE_SIZE = 416
SPLIT_PERCENTAGE = 0.8

>>>>>>> 5ba6f3d5

npz_index = 0


def save_npz(img, boxes, classes):
    global npz_index

    img = cv2.cvtColor(img, cv2.COLOR_BGR2RGB)
    cv2.imwrite(f"{DATASET_DIR}/images/{npz_index}.jpg", img)
    boxes = np.array([xminyminxmaxymax2xywfnormalized(box, IMAGE_SIZE) for box in boxes])
    with open(f"{DATASET_DIR}/labels/{npz_index}.txt", "w") as f:
        for i in range(len(boxes)):
            f.write(f"{classes[i]} " + " ".join(map(str, boxes[i])) + "\n")

    print(f"COLLECTED IMAGE #{npz_index}")

    npz_index += 1


# some setup
seed(123)
MAX_STEPS = 1000
nb_of_steps = 0

# we interate over several maps to get more diverse data
possible_maps = ["loop_pedestrians", "udem1", "loop_dyn_duckiebots", "zigzag_dists"]
env_id = 0
env = None
while True:
    if env is not None:
        try:
            env.window.close()
            env.close()
        except:
            pass

    if env_id >= len(possible_maps):
        env_id = env_id % len(possible_maps)
    env = launch_env(possible_maps[env_id])
    policy = PurePursuitPolicy(env)
    obs = env.reset()

    inner_steps = 0
    if nb_of_steps >= MAX_STEPS:
        break

    while True:
        if nb_of_steps >= MAX_STEPS or inner_steps > 100:
            break

        action = policy.predict(np.array(obs))

        obs, rew, done, misc = env.step(action)
        seg = env.render_obs(True)

        obs = cv2.resize(obs, (IMAGE_SIZE, IMAGE_SIZE))
        seg = cv2.resize(seg, (IMAGE_SIZE, IMAGE_SIZE))

        # env.render(segment=True)

        try:
            boxes, classes = find_all_boxes_and_classes(seg)
        except SkipException as e:
            print(e)
            continue

        # TODO uncomment me if you want to save images with bounding boxes (this will NOT work for training, but is useful for debugging)
        # for box in boxes:
        #    pt1 = (box[0], box[1])
        #    pt2 = (box[2], box[3])
        #    cv2.rectangle(obs, pt1, pt2, (255,0,0), 2)

        save_npz(obs, boxes, classes)
        nb_of_steps += 1
        inner_steps += 1

        if done or inner_steps % 100 == 0:
            env.reset()
    if nb_of_steps >= MAX_STEPS:
        break

print("NOW GOING TO MOVE IMAGES INTO TRAIN AND VAL")
all_image_names = [str(idx) for idx in range(npz_index)]
train_test_split(all_image_names, SPLIT_PERCENTAGE, DATASET_DIR)
<<<<<<< HEAD
print("DONE!")
=======
print("DONE!")
# run(f"rm -rf {DATASET_DIR}/images {DATASET_DIR}/labels")
>>>>>>> 5ba6f3d5
<|MERGE_RESOLUTION|>--- conflicted
+++ resolved
@@ -16,7 +16,6 @@
 from setup import find_all_boxes_and_classes
 
 
-<<<<<<< HEAD
 # constants
 DATASET_DIR="/code/object-detection/assets/duckietown_object_detection_dataset"
 IMAGE_SIZE = 416
@@ -27,17 +26,6 @@
 class SkipException(Exception):
     pass
 
-=======
-class SkipException(Exception):
-    pass
-
-
-# Need to change this dataset directory if not running inside docker container... TODO fix
-DATASET_DIR = "/jupyter_ws/solution/duckietown_dataset"
-IMAGE_SIZE = 416
-SPLIT_PERCENTAGE = 0.8
-
->>>>>>> 5ba6f3d5
 
 npz_index = 0
 
@@ -121,10 +109,5 @@
 
 print("NOW GOING TO MOVE IMAGES INTO TRAIN AND VAL")
 all_image_names = [str(idx) for idx in range(npz_index)]
-train_test_split(all_image_names, SPLIT_PERCENTAGE, DATASET_DIR)
-<<<<<<< HEAD
-print("DONE!")
-=======
-print("DONE!")
-# run(f"rm -rf {DATASET_DIR}/images {DATASET_DIR}/labels")
->>>>>>> 5ba6f3d5
+train_test_split(all_image_names, SIMULATED_TRAIN_SPLIT_PERCENTAGE, DATASET_DIR)
+print("DONE!")